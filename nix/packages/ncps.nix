{ self, ... }:
{
  perSystem =
    {
      lib,
      pkgs,
      ...
    }:
    {
      packages.ncps =
        let
          shortRev = self.shortRev or self.dirtyShortRev;
          rev = self.rev or self.dirtyRev;
          tag = builtins.getEnv "RELEASE_VERSION";

          version = if tag != "" then tag else rev;
        in
        pkgs.buildGoModule {
          name = "ncps-${shortRev}";

          src = lib.fileset.toSource {
            fileset = lib.fileset.unions [
              ../../cmd
              ../../db/migrations
              ../../go.mod
              ../../go.sum
              ../../main.go
              ../../pkg
              ../../testdata
              ../../testhelper
            ];
            root = ../..;
          };

          ldflags = [
            "-X github.com/kalbasit/ncps/cmd.Version=${version}"
          ];

<<<<<<< HEAD
          vendorHash = "sha256-D9t12C36/Q/IKyvfs5gy3QrMElynA99A/3X0+fTAPKA=";
=======
          vendorHash = "sha256-t71pokdLpAMg0zUdoBdFD6eR8WdSt1gQTq4viJqWp3o=";
>>>>>>> ff083aff

          doCheck = true;
          checkFlags = [ "-race" ];

          nativeBuildInputs = [
            pkgs.dbmate # used for testing
          ];

          postInstall = ''
            mkdir -p $out/share/ncps
            cp -r db $out/share/ncps/db
          '';

          meta = {
            description = "Nix binary cache proxy service";
            homepage = "https://github.com/kalbasit/ncps";
            license = lib.licenses.mit;
            mainProgram = "ncps";
            maintainers = [ lib.maintainers.kalbasit ];
          };
        };

    };
}<|MERGE_RESOLUTION|>--- conflicted
+++ resolved
@@ -36,11 +36,7 @@
             "-X github.com/kalbasit/ncps/cmd.Version=${version}"
           ];
 
-<<<<<<< HEAD
-          vendorHash = "sha256-D9t12C36/Q/IKyvfs5gy3QrMElynA99A/3X0+fTAPKA=";
-=======
           vendorHash = "sha256-t71pokdLpAMg0zUdoBdFD6eR8WdSt1gQTq4viJqWp3o=";
->>>>>>> ff083aff
 
           doCheck = true;
           checkFlags = [ "-race" ];
