--- conflicted
+++ resolved
@@ -98,10 +98,6 @@
 		for _, p := range dirs {
 			//nolint:paralleltest
 			t.Run("Checking that "+p+" exists", func(t *testing.T) {
-<<<<<<< HEAD
-				// Don't use t.Parallel() here as it causes race condition with defer cleanup
-=======
->>>>>>> 28300cad
 				assert.DirExists(t, filepath.Join(dir, p))
 			})
 		}
