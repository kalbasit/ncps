package cache_test

import (
	"context"
	"errors"
	"io"
	"net/http"
	"net/http/httptest"
	"net/url"
	"os"
	"path/filepath"
	"strings"
	"testing"

	"github.com/inconshreveable/log15/v3"
	"github.com/kalbasit/ncps/pkg/cache"
	"github.com/kalbasit/ncps/pkg/cache/upstream"
	"github.com/nix-community/go-nix/pkg/narinfo/signature"
)

//nolint:gochecknoglobals
var logger = log15.New()

//nolint:gochecknoinits
func init() {
	logger.SetHandler(log15.DiscardHandler())
}

const (
	nixStoreInfo = `StoreDir: /nix/store
WantMassQuery: 1
Priority: 40`

	narInfoHash = "7bn85d74qa0127p85rrswfyghxsqmcf7"

	//nolint:lll
	narInfoText = `StorePath: /nix/store/7bn85d74qa0127p85rrswfyghxsqmcf7-iputils-20210722
URL: nar/136jk8xlxqzqd16d00dpnnpgffmycwm66zgky6397x75yg7ylz00.nar.xz
Compression: xz
FileHash: sha256:136jk8xlxqzqd16d00dpnnpgffmycwm66zgky6397x75yg7ylz00
FileSize: 132228
NarHash: sha256:1rzb80kz42wy067pp160rridw41dnc09d2a3cqj2wdg6ylklhxkh
NarSize: 534160
References: 7bn85d74qa0127p85rrswfyghxsqmcf7-iputils-20210722 892cxk44qxzzlw9h90a781zpy1j7gmmn-libidn2-2.3.2 l25bc19is0s27929kxkfhgdzhc7x9g5m-libcap-2.49-lib rir9pf0kz1mb84x5bd3yr0fx415yy423-glibc-2.33-123
Deriver: 9fs4vq4gdsb8r9ywawb5f6zl40ycp1bh-iputils-20210722.drv
Sig: cache.nixos.org-1:WzhkqDdkgPz2qU/0QyEA6wUIm7EMR5MY8nTb5jAmmoh5b80ACIp/+Zpgi5t1KvmO8uG8GVrkPejCxbyQ2gNXDQ==`

	narHash = "136jk8xlxqzqd16d00dpnnpgffmycwm66zgky6397x75yg7ylz00"

	narText = "Hello, World" // fake nar for above nar info
)

func TestNew(t *testing.T) {
	t.Parallel()

	t.Run("path must be absolute, must exist, and must be a writable directory", func(t *testing.T) {
		t.Parallel()

		t.Run("path is required", func(t *testing.T) {
			_, err := cache.New(logger, "cache.example.com", "hello", nil)
			if want, got := cache.ErrPathMustBeAbsolute, err; !errors.Is(got, want) {
				t.Errorf("want %q got %q", want, got)
			}
		})

		t.Run("path is not absolute", func(t *testing.T) {
			_, err := cache.New(logger, "cache.example.com", "hello", nil)
			if want, got := cache.ErrPathMustBeAbsolute, err; !errors.Is(got, want) {
				t.Errorf("want %q got %q", want, got)
			}
		})

		t.Run("path must exist", func(t *testing.T) {
			_, err := cache.New(logger, "cache.example.com", "/non-existing", nil)
			if want, got := cache.ErrPathMustExist, err; !errors.Is(got, want) {
				t.Errorf("want %q got %q", want, got)
			}
		})

		t.Run("path must be a directory", func(t *testing.T) {
			_, err := cache.New(logger, "cache.example.com", "/proc/cpuinfo", nil)
			if want, got := cache.ErrPathMustBeADirectory, err; !errors.Is(got, want) {
				t.Errorf("want %q got %q", want, got)
			}
		})

		t.Run("path must be writable", func(t *testing.T) {
			_, err := cache.New(logger, "cache.example.com", "/root", nil)
			if want, got := cache.ErrPathMustBeWritable, err; !errors.Is(got, want) {
				t.Errorf("want %q got %q", want, got)
			}
		})

		t.Run("valid path must return no error", func(t *testing.T) {
			_, err := cache.New(logger, "cache.example.com", os.TempDir(), nil)
<<<<<<< HEAD
=======
			if err != nil {
				t.Errorf("expected no error, got %q", err)
			}
		})

		t.Run("config/ and store/nar were created", func(t *testing.T) {
			dir, err := os.MkdirTemp("", "cache-path")
			if err != nil {
				t.Fatalf("expected no error, got: %q", err)
			}
			defer os.RemoveAll(dir) // clean up

			_, err = cache.New(logger, "cache.example.com", dir, nil)
>>>>>>> 9e61223d
			if err != nil {
				t.Errorf("expected no error, got %q", err)
			}

			for _, p := range []string{"config", "store", filepath.Join("store", "nar")} {
				t.Run("Checking that "+p+" exists", func(t *testing.T) {
					info, err := os.Stat(filepath.Join(dir, p))
					if err != nil {
						t.Fatalf("expected no error, got: %s", err)
					}

					if want, got := true, info.IsDir(); want != got {
						t.Errorf("want %t got %t", want, got)
					}
				})
			}
		})
	})

	t.Run("hostname must be valid with no scheme or path", func(t *testing.T) {
		t.Parallel()

		t.Run("hostname must not be empty", func(t *testing.T) {
			_, err := cache.New(logger, "", os.TempDir(), nil)
			if want, got := cache.ErrHostnameRequired, err; !errors.Is(got, want) {
				t.Errorf("want %q got %q", want, got)
			}
		})

		t.Run("hostname must not contain scheme", func(t *testing.T) {
			_, err := cache.New(logger, "https://cache.example.com", os.TempDir(), nil)
			if want, got := cache.ErrHostnameMustNotContainScheme, err; !errors.Is(got, want) {
				t.Errorf("want %q got %q", want, got)
			}
		})

		t.Run("hostname must not contain a path", func(t *testing.T) {
			_, err := cache.New(logger, "cache.example.com/path/to", os.TempDir(), nil)
			if want, got := cache.ErrHostnameMustNotContainPath, err; !errors.Is(got, want) {
				t.Errorf("want %q got %q", want, got)
			}
		})

		t.Run("valid hostName must return no error", func(t *testing.T) {
			_, err := cache.New(logger, "cache.example.com", os.TempDir(), nil)
			if err != nil {
				t.Errorf("expected no error, got %q", err)
			}
		})
	})
}

func TestPublicKey(t *testing.T) {
	t.Parallel()

	c, err := cache.New(logger, "cache.example.com", "/tmp", nil)
	if err != nil {
		t.Fatalf("error not expected, got an error: %s", err)
	}

	pubKey := c.PublicKey()

	t.Run("should return a public key with the correct prefix", func(t *testing.T) {
		t.Parallel()

		if !strings.HasPrefix(pubKey, "cache.example.com:") {
			t.Errorf("public key should start with cache.example.com: but it does not: %s", pubKey)
		}
	})

	t.Run("should return a valid public key", func(t *testing.T) {
		t.Parallel()

		pk, err := signature.ParsePublicKey(pubKey)
		if err != nil {
			t.Fatalf("error is not expected: %s", err)
		}

		if want, got := pubKey, pk.String(); want != got {
			t.Errorf("want %q got %q", want, got)
		}
	})
}

//nolint:paralleltest
func TestGetNarInfo(t *testing.T) {
	ts := httptest.NewServer(http.HandlerFunc(func(w http.ResponseWriter, r *http.Request) {
		if r.URL.Path == "/nix-cache-info" {
			if _, err := w.Write([]byte(nixStoreInfo)); err != nil {
				t.Fatalf("expected no error got: %s", err)
			}

			return
		}

		if r.URL.Path == "/"+narInfoHash+".narinfo" {
			if _, err := w.Write([]byte(narInfoText)); err != nil {
				t.Fatalf("expected no error got: %s", err)
			}

			return
		}

		w.WriteHeader(http.StatusNotFound)
	}))
	defer ts.Close()

	tu, err := url.Parse(ts.URL)
	if err != nil {
		t.Fatalf("error not expected, got %s", err)
	}

	dir, err := os.MkdirTemp("", "cache-path-")
	if err != nil {
		t.Fatalf("expected no error, got: %q", err)
	}
	defer os.RemoveAll(dir) // clean up

	uc, err := upstream.New(logger, tu.Host, []string{"cache.nixos.org-1:6NCHdD59X431o0gWypbMrAURkbJ16ZPMQFGspcDShjY="})
	if err != nil {
		t.Fatalf("expected no error, got %s", err)
	}

	c, err := cache.New(logger, "cache.example.com", dir, []upstream.Cache{uc})
	if err != nil {
		t.Errorf("expected no error, got %q", err)
	}

	t.Run("narfile does not exist upstream", func(t *testing.T) {
		_, err := c.GetNarInfo(context.Background(), "doesnotexist")
		if want, got := cache.ErrNotFound, err; !errors.Is(got, want) {
			t.Errorf("want %s got %s", want, got)
		}
	})

	t.Run("narfile exists upstream", func(t *testing.T) {
		t.Run("narfile does not exist in storage yet", func(t *testing.T) {
			_, err := os.Stat(filepath.Join(dir, "store", narInfoHash+".narinfo"))
			if err == nil {
				t.Fatal("expected an error but got none")
			}
		})

		ni, err := c.GetNarInfo(context.Background(), narInfoHash)
		if err != nil {
			t.Fatalf("no error expected, got: %s", err)
		}

		t.Run("size is correct", func(t *testing.T) {
			if want, got := uint64(132228), ni.FileSize; want != got {
				t.Errorf("want %d got %d", want, got)
			}
		})

		t.Run("it should now exist in the store", func(t *testing.T) {
			_, err := os.Stat(filepath.Join(dir, "store", narInfoHash+".narinfo"))
			if err != nil {
				t.Fatalf("expected no error got %s", err)
			}
		})
	})
}

//nolint:paralleltest
func TestGetNar(t *testing.T) {
	narName := narHash + ".nar"

	ts := httptest.NewServer(http.HandlerFunc(func(w http.ResponseWriter, r *http.Request) {
		if r.URL.Path == "/nix-cache-info" {
			if _, err := w.Write([]byte(nixStoreInfo)); err != nil {
				t.Fatalf("expected no error got: %s", err)
			}

			return
		}

		if r.URL.Path == "/nar/"+narName {
			if _, err := w.Write([]byte(narText)); err != nil {
				t.Fatalf("expected no error got: %s", err)
			}

			return
		}

		w.WriteHeader(http.StatusNotFound)
	}))
	defer ts.Close()

	tu, err := url.Parse(ts.URL)
	if err != nil {
		t.Fatalf("error not expected, got %s", err)
	}

	dir, err := os.MkdirTemp("", "cache-path-")
	if err != nil {
		t.Fatalf("expected no error, got: %q", err)
	}
	defer os.RemoveAll(dir) // clean up

	uc, err := upstream.New(logger, tu.Host, []string{"cache.nixos.org-1:6NCHdD59X431o0gWypbMrAURkbJ16ZPMQFGspcDShjY="})
	if err != nil {
		t.Fatalf("expected no error, got %s", err)
	}

	c, err := cache.New(logger, "cache.example.com", dir, []upstream.Cache{uc})
	if err != nil {
		t.Errorf("expected no error, got %q", err)
	}

	t.Run("nar does not exist upstream", func(t *testing.T) {
		_, _, err := c.GetNar(context.Background(), "doesnotexist", "")
		if want, got := cache.ErrNotFound, err; !errors.Is(got, want) {
			t.Errorf("want %s got %s", want, got)
		}
	})

	t.Run("nar exists upstream", func(t *testing.T) {
		t.Run("nar does not exist in storage yet", func(t *testing.T) {
			_, err := os.Stat(filepath.Join(dir, "store", "nar", narName))
			if err == nil {
				t.Fatal("expected an error but got none")
			}
		})

		size, r, err := c.GetNar(context.Background(), narHash, "")
		if err != nil {
			t.Fatalf("no error expected, got: %s", err)
		}
		defer r.Close()

		t.Run("size is correct", func(t *testing.T) {
			if want, got := int64(len(narText)), size; want != got {
				t.Errorf("want %d got %d", want, got)
			}
		})

		t.Run("body is the same", func(t *testing.T) {
			body, err := io.ReadAll(r)
			if err != nil {
				t.Fatalf("expected no error, got: %s", err)
			}

			if want, got := narText, string(body); want != got {
				t.Errorf("want %q got %q", want, got)
			}
		})

		t.Run("it should now exist in the store", func(t *testing.T) {
			_, err := os.Stat(filepath.Join(dir, "store", "nar", narName))
			if err != nil {
				t.Fatalf("expected no error got %s", err)
			}
		})
	})
}<|MERGE_RESOLUTION|>--- conflicted
+++ resolved
@@ -93,8 +93,6 @@
 
 		t.Run("valid path must return no error", func(t *testing.T) {
 			_, err := cache.New(logger, "cache.example.com", os.TempDir(), nil)
-<<<<<<< HEAD
-=======
 			if err != nil {
 				t.Errorf("expected no error, got %q", err)
 			}
@@ -108,7 +106,6 @@
 			defer os.RemoveAll(dir) // clean up
 
 			_, err = cache.New(logger, "cache.example.com", dir, nil)
->>>>>>> 9e61223d
 			if err != nil {
 				t.Errorf("expected no error, got %q", err)
 			}
