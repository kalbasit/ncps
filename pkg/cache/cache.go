--- conflicted
+++ resolved
@@ -112,16 +112,11 @@
 // the nar is not found in the store, it's pulled from an upstream, stored in
 // the stored and finally returned.
 // NOTE: It's the caller responsibility to close the body.
-<<<<<<< HEAD
-func (c *Cache) GetNar(ctx context.Context, hash, compression string) (int64, io.ReadCloser, error) {
-=======
-func (c Cache) GetNar(hash, compression string) (int64, io.ReadCloser, error) {
->>>>>>> 7db691dc
+func (c *Cache) GetNar(hash, compression string) (int64, io.ReadCloser, error) {
 	if c.hasNarInStore(hash, compression) {
 		return c.getNarFromStore(hash, compression)
 	}
 
-<<<<<<< HEAD
 	log := c.logger.New("hash", hash, "compression", compression)
 
 	errC := make(chan error)
@@ -156,67 +151,56 @@
 	now := time.Now()
 	log.Info("downloading the nar from upstream")
 
+	size, r, err := c.getNarFromUpstream(hash, compression)
+	if err != nil {
+		c.mu.Lock()
+		delete(c.upstreamJobs, hash)
+		c.mu.Unlock()
+
+		errC <- fmt.Errorf("error getting the narInfo from upstream caches: %w", err)
+
+		return
+	}
+
+	defer r.Close()
+
+	written, err := c.putNarInStore(hash, compression, r)
+	if err != nil {
+		c.mu.Lock()
+		delete(c.upstreamJobs, hash)
+		c.mu.Unlock()
+
+		errC <- fmt.Errorf("error storing the narInfo in the store: %w", err)
+
+		return
+	}
+
+	log.Info("download complete", "elapsed", time.Now().Sub(now))
+
+	if size > 0 && written != size {
+		log.Error("bytes written is not the same as Content-Length", "Content-Length", size, "written", written)
+	}
+
+	c.mu.Lock()
+	delete(c.upstreamJobs, hash)
+	c.mu.Unlock()
+
+	close(doneC)
+}
+
+func (c *Cache) hasNarInStore(hash, compression string) bool {
+	return c.hasInStore(helper.NarPath(hash, compression))
+}
+
+func (c *Cache) getNarFromStore(hash, compression string) (int64, io.ReadCloser, error) {
+	return c.getFromStore(helper.NarPath(hash, compression))
+}
+
+func (c *Cache) getNarFromUpstream(hash, compression string) (int64, io.ReadCloser, error) {
 	// create a new context not associated with any request because we don't want
 	// pulling from upstream to be associated with a user request.
 	ctx := context.Background()
 
-	size, r, err := c.getNarFromUpstream(ctx, hash, compression)
-=======
-	size, r, err := c.getNarFromUpstream(hash, compression)
->>>>>>> 7db691dc
-	if err != nil {
-		c.mu.Lock()
-		delete(c.upstreamJobs, hash)
-		c.mu.Unlock()
-
-		errC <- fmt.Errorf("error getting the narInfo from upstream caches: %w", err)
-
-		return
-	}
-
-	defer r.Close()
-
-	written, err := c.putNarInStore(hash, compression, r)
-	if err != nil {
-		c.mu.Lock()
-		delete(c.upstreamJobs, hash)
-		c.mu.Unlock()
-
-		errC <- fmt.Errorf("error storing the narInfo in the store: %w", err)
-
-		return
-	}
-
-	log.Info("download complete", "elapsed", time.Now().Sub(now))
-
-	if size > 0 && written != size {
-		log.Error("bytes written is not the same as Content-Length", "Content-Length", size, "written", written)
-	}
-
-	c.mu.Lock()
-	delete(c.upstreamJobs, hash)
-	c.mu.Unlock()
-
-	close(doneC)
-}
-
-func (c *Cache) hasNarInStore(hash, compression string) bool {
-	return c.hasInStore(helper.NarPath(hash, compression))
-}
-
-func (c *Cache) getNarFromStore(hash, compression string) (int64, io.ReadCloser, error) {
-	return c.getFromStore(helper.NarPath(hash, compression))
-}
-
-<<<<<<< HEAD
-func (c *Cache) getNarFromUpstream(ctx context.Context, hash, compression string) (int64, io.ReadCloser, error) {
-=======
-func (c Cache) getNarFromUpstream(hash, compression string) (int64, io.ReadCloser, error) {
-	// create a new context not associated with any request because we don't want
-	// pulling from upstream to be associated with a user request.
-	ctx := context.Background()
-
->>>>>>> 7db691dc
 	for _, uc := range c.upstreamCaches {
 		size, nar, err := uc.GetNar(ctx, hash, compression)
 		if err != nil {
