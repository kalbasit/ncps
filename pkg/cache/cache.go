--- conflicted
+++ resolved
@@ -8,18 +8,14 @@
 	"io/fs"
 	"net/url"
 	"os"
-	"path"
 	"path/filepath"
 	"slices"
 	"strings"
 
 	"github.com/inconshreveable/log15/v3"
 	"github.com/kalbasit/ncps/pkg/cache/upstream"
-<<<<<<< HEAD
-=======
 	"github.com/kalbasit/ncps/pkg/helper"
 	"github.com/nix-community/go-nix/pkg/narinfo"
->>>>>>> 9e61223d
 	"github.com/nix-community/go-nix/pkg/narinfo/signature"
 )
 
@@ -337,46 +333,7 @@
 	return nil
 }
 
-<<<<<<< HEAD
-func (c Cache) GetNarInfo(hash string) (int64, io.ReadCloser, error) {
-	storePath := fmt.Sprintf("%s.narinfo", hash)
-	if c.hasInStore(storePath) {
-		return c.getFromStore(storePath)
-	}
-
-	return c.getNarInfoFromUpstream(hash)
-}
-
-func (c Cache) getNarInfoFromUpstream(hash string) (int64, io.ReadCloser, error) {
-	// TODO: Implement!
-	return 0, nil, errors.New("not implemented")
-}
-
-func (c Cache) hasInStore(key string) bool {
-	_, err := os.Stat(path.Join(c.storePath(), key))
-	return err == nil
-}
-
-// GetFile retuns the file define by its key
-// NOTE: It's the caller responsability to close the file after using it
-func (c Cache) getFromStore(key string) (int64, io.ReadCloser, error) {
-	f, err := os.Open(path.Join(c.storePath(), key))
-	if err != nil {
-		return 0, nil, fmt.Errorf("error opening the file %q: %w", key, err)
-	}
-
-	info, err := f.Stat()
-	if err != nil {
-		return 0, nil, fmt.Errorf("error getting the file stat %q: %w", key, err)
-	}
-
-	return info.Size(), f, nil
-}
-
-func (c Cache) storePath() string     { return path.Join(c.path, "store") }
-=======
 func (c Cache) storePath() string     { return filepath.Join(c.path, "store") }
->>>>>>> 9e61223d
 func (c Cache) configPath() string    { return filepath.Join(c.path, "config") }
 func (c Cache) secretKeyPath() string { return filepath.Join(c.configPath(), "cache.key") }
 
