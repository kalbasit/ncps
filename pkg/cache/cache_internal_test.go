--- conflicted
+++ resolved
@@ -103,15 +103,8 @@
 
 		cachePath := os.TempDir()
 
-<<<<<<< HEAD
 		c, err := New(logger, "cache.example.com", cachePath)
-		if err != nil {
-			t.Fatalf("error creating a new cache: %s", err)
-		}
-=======
-		c, err := New(logger, "cache.example.com", cachePath, ucs)
-		require.NoError(t, err)
->>>>>>> b219258d
+		require.NoError(t, err)
 
 		for _, uc := range ucs {
 			c.AddUpstreamCaches(uc)
