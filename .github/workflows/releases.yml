--- conflicted
+++ resolved
@@ -34,16 +34,6 @@
       contents: write
     steps:
       - uses: actions/checkout@v4
-<<<<<<< HEAD
-      - uses: DeterminateSystems/nix-installer-action@v16
-      - uses: DeterminateSystems/magic-nix-cache-action@v8
-      - uses: ./.github/actions/setup_go
-      - name: Build binaries
-        run: |
-          # TODO: Add support for other oses/archs, preferrably through GitHub matrix
-          nix develop -c go build -o out/${{ github.event.repository.name }}-linux-amd64
-=======
->>>>>>> 7a3dbdb2
       - name: Release with Notes
         uses: softprops/action-gh-release@v2
         with:
